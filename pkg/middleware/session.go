package middleware

import (
	"time"

	"github.com/go-macaron/session"
	_ "github.com/go-macaron/session/memcache"
	_ "github.com/go-macaron/session/mysql"
	_ "github.com/go-macaron/session/postgres"
	_ "github.com/go-macaron/session/redis"
	"gopkg.in/macaron.v1"
)

const (
<<<<<<< HEAD
	SESS_KEY_USERID   = "uid"
	SESS_KEY_APIKEY   = "apikey_id" // used fror render requests with api keys
=======
	SESS_KEY_USERID = "uid"
	SESS_KEY_OAUTH_STATE = "state"
	SESS_KEY_APIKEY = "apikey_id" // used fror render requests with api keys
>>>>>>> f7dfc6a1
	SESS_KEY_PASSWORD = "password"
)

var sessionManager *session.Manager
var sessionOptions *session.Options
var startSessionGC func()
var getSessionCount func() int

func init() {
	startSessionGC = func() {
		sessionManager.GC()
		time.AfterFunc(time.Duration(sessionOptions.Gclifetime)*time.Second, startSessionGC)
	}
	getSessionCount = func() int {
		return sessionManager.Count()
	}
}

func prepareOptions(opt *session.Options) *session.Options {
	if len(opt.Provider) == 0 {
		opt.Provider = "memory"
	}
	if len(opt.ProviderConfig) == 0 {
		opt.ProviderConfig = "data/sessions"
	}
	if len(opt.CookieName) == 0 {
		opt.CookieName = "grafana_sess"
	}
	if len(opt.CookiePath) == 0 {
		opt.CookiePath = "/"
	}
	if opt.Gclifetime == 0 {
		opt.Gclifetime = 3600
	}
	if opt.Maxlifetime == 0 {
		opt.Maxlifetime = opt.Gclifetime
	}
	if opt.IDLength == 0 {
		opt.IDLength = 16
	}

	return opt
}

func Sessioner(options *session.Options) macaron.Handler {
	var err error
	sessionOptions = prepareOptions(options)
	sessionManager, err = session.NewManager(options.Provider, *options)
	if err != nil {
		panic(err)
	}

	go startSessionGC()

	return func(ctx *Context) {
		ctx.Next()

		if err = ctx.Session.Release(); err != nil {
			panic("session(release): " + err.Error())
		}
	}
}

func GetSession() SessionStore {
	return &SessionWrapper{manager: sessionManager}
}

type SessionStore interface {
	// Set sets value to given key in session.
	Set(interface{}, interface{}) error
	// Get gets value by given key in session.
	Get(interface{}) interface{}
	// ID returns current session ID.
	ID() string
	// Release releases session resource and save data to provider.
	Release() error
	// Destory deletes a session.
	Destory(*Context) error
	// init
	Start(*Context) error
}

type SessionWrapper struct {
	session session.RawStore
	manager *session.Manager
}

func (s *SessionWrapper) Start(c *Context) error {
	var err error
	s.session, err = s.manager.Start(c.Context)
	return err
}

func (s *SessionWrapper) Set(k interface{}, v interface{}) error {
	if s.session != nil {
		return s.session.Set(k, v)
	}
	return nil
}

func (s *SessionWrapper) Get(k interface{}) interface{} {
	if s.session != nil {
		return s.session.Get(k)
	}
	return nil
}

func (s *SessionWrapper) ID() string {
	if s.session != nil {
		return s.session.ID()
	}
	return ""
}

func (s *SessionWrapper) Release() error {
	if s.session != nil {
		return s.session.Release()
	}
	return nil
}

func (s *SessionWrapper) Destory(c *Context) error {
	if s.session != nil {
		if err := s.manager.Destory(c.Context); err != nil {
			return err
		}
		s.session = nil
	}
	return nil
}<|MERGE_RESOLUTION|>--- conflicted
+++ resolved
@@ -12,14 +12,9 @@
 )
 
 const (
-<<<<<<< HEAD
-	SESS_KEY_USERID   = "uid"
-	SESS_KEY_APIKEY   = "apikey_id" // used fror render requests with api keys
-=======
 	SESS_KEY_USERID = "uid"
 	SESS_KEY_OAUTH_STATE = "state"
 	SESS_KEY_APIKEY = "apikey_id" // used fror render requests with api keys
->>>>>>> f7dfc6a1
 	SESS_KEY_PASSWORD = "password"
 )
 

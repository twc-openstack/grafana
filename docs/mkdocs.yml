--- conflicted
+++ resolved
@@ -69,11 +69,8 @@
 - ['datasources/kairosdb.md', 'Data Sources', 'KairosDB']
 
 - ['tutorials/index.md', 'Tutorials', 'Tutorials']
-<<<<<<< HEAD
-- ['tutorials/stack_guide_graphite.md', 'Tutorials', 'Stack setup: Grafana + Graphite + StatsD']
-=======
+# - ['tutorials/stack_guide_graphite.md', 'Tutorials', 'Stack setup: Grafana + Graphite + StatsD']
 - ['tutorials/hubot_howto.md', 'Tutorials', 'How To integrate Hubot and Grafana']
->>>>>>> 50281f12
 
 - ['project/building_from_source.md', 'Project', 'Building from Source']
 - ['project/cla.md', 'Project', 'Contributor License Agreement']
